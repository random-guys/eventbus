{
  "name": "@random-guys/eventbus",
<<<<<<< HEAD
  "version": "1.1.0",
=======
  "version": "1.0.0",
>>>>>>> 23ce1e89
  "description": "Event Bus service for service-service communication via RabbitMQ",
  "main": "dist/index.js",
  "types": "dist/index.d.ts",
  "scripts": {
    "build": "tsc",
    "test": "jest --verbose=true"
  },
  "author": "Chukwudi Oranu <chukwudioranu@ymail.com>",
  "license": "ISC",
  "dependencies": {
    "amqplib": "^0.5.3"
  },
  "devDependencies": {
    "@types/amqplib": "^0.5.9",
    "@types/dotenv": "^6.1.0",
    "@types/jest": "^23.3.13",
    "dotenv": "^6.2.0",
    "jest": "^23.6.0",
    "ts-jest": "^23.10.5",
    "typescript": "^3.2.4"
  }
}<|MERGE_RESOLUTION|>--- conflicted
+++ resolved
@@ -1,10 +1,6 @@
 {
   "name": "@random-guys/eventbus",
-<<<<<<< HEAD
-  "version": "1.1.0",
-=======
   "version": "1.0.0",
->>>>>>> 23ce1e89
   "description": "Event Bus service for service-service communication via RabbitMQ",
   "main": "dist/index.js",
   "types": "dist/index.d.ts",
